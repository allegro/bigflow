--- conflicted
+++ resolved
@@ -314,94 +314,6 @@
         ''', 'WRITE_TRUNCATE')
 """
 
-<<<<<<< HEAD
-basic_bq_config_template = '''from bigflow.bigquery import DatasetConfig
-
-INTERNAL_TABLES = ['ports', 'more_ports']
-
-EXTERNAL_TABLES = {{}}
-
-dataset_config = DatasetConfig(
-    env='dev',
-    project_id='{project_id}',
-    dataset_name='bigflow_test',
-    internal_tables=INTERNAL_TABLES,
-    external_tables=EXTERNAL_TABLES)'''
-
-advanced_bq_config_template = """.add_configuration(env='{env}',
-                               project_id='{project_id}')"""
-
-bq_processing_template = """from bigflow.bigquery import component
-
-
-@component()
-def ports(dataset):
-    dataset.write_truncate('ports', '''
-        SELECT port_name, port_latitude, port_longitude
-        FROM `{more_ports}`
-        WHERE country = 'POL'
-        ''', partitioned=False)
-
-
-@component()
-def populate_more_ports(dataset):
-    dataset.collect('''
-        INSERT INTO `{more_ports}` (port_name, port_latitude, port_longitude, country, index_number)
-        VALUES 
-        ('SWINOUJSCIE', 53.916667, 14.266667, 'POL', '28820'),
-        ('GDYNIA', 54.533333, 18.55, 'POL', '28740'),
-        ('GDANSK', 54.35, 18.666667, 'POL', '28710'),
-        ('SZCZECIN', 53.416667, 14.55, 'POL', '28823'),
-        ('POLICE', 53.566667, 14.566667, 'POL', '28750'),
-        ('KOLOBRZEG', 54.216667, 15.55, 'POL', '28800'),
-        ('MURMANSK', 68.983333, 33.05, 'RUS', '62950'),
-        ('SANKT-PETERBURG', 59.933333, 30.3, 'RUS', '28370');
-        ''')
-
-"""
-bq_workflow_template = '''from bigflow import Workflow
-from bigflow.monitoring import MonitoringConfig, meter_job_run_failures
-from .config import dataset_config
-from .processing import ports, populate_more_ports
-from .tables import create_tables
-
-dataset = dataset_config.create_dataset_manager()
-
-
-create_tables_job = create_tables.to_job(id='create_tables_job', dependencies_override={'dataset': dataset})
-ports_job = ports.to_job(id='ports_job', dependencies_override={'dataset': dataset})
-populate_job = populate_more_ports.to_job(id='populate_job', dependencies_override={'dataset': dataset})
-monitoring_config = MonitoringConfig(
-    project_id=dataset.config.project_id,
-    region='europe-west1',
-    environment_name='dev')
-
-ports_workflow = Workflow(
-        workflow_id='internationalports_workflow',
-        definition=[meter_job_run_failures(create_tables_job, monitoring_config), meter_job_run_failures(populate_job, monitoring_config), meter_job_run_failures(ports_job, monitoring_config)],
-        schedule_interval='@once')'''
-bq_tables_template = """from bigflow.bigquery import component
-
-
-@component()
-def create_tables(dataset):
-    dataset.create_table('''
-        CREATE TABLE IF NOT EXISTS ports (
-          port_name STRING,
-          port_latitude FLOAT64,
-          port_longitude FLOAT64)
-    ''')
-    dataset.create_table('''
-        CREATE TABLE IF NOT EXISTS more_ports (
-          port_name STRING,
-          port_latitude FLOAT64,
-          port_longitude FLOAT64,
-          country STRING,
-          index_number STRING)
-    ''')
-"""
-=======
->>>>>>> b5ece7b5
 
 gitignore_template = '''# Byte-compiled / optimized / DLL files
 __pycache__/
