<<<<<<< HEAD
=======
readme_template = '''# New BigFlow project

## Requirements & preparations

Follow the instructions in
[Preparations](https://github.com/allegro/bigflow/blob/master/docs/scaffold.md#preparation).


## Example worklfows

There are two example workflows here: **internationalports** and  **wordcount**.
The first one is based only on BigQuery and the second one uses Beam (Dataflow).

Run them and check the results.

1. The results of `internationalports` are saved in BigQuery under the `bigflow_test` dataset
   in the `ports` and `more_ports` tables.

1. The results of `wordcount` are saved in the `PROJECT_ID_PLACEHOLDER` folder
   in the `beam_runner/temp` Storage bucket used by Dataflow.


## Running locally
To run a workflow, type in command line (in a project directory):

```
bigflow run --workflow internationalports
```

or

```
bigflow run --workflow wordcount
```

See [Running workflows](https://github.com/allegro/bigflow/blob/master/docs/cli.md#running-workflows)
cheat sheet.


## Building & deploying

Build the project:

```java
bigflow build
```

Deploy it:

```
bigflow deploy
```

See [Building](https://github.com/allegro/bigflow/blob/master/docs/cli.md#building-airflow-dags)
and [Deploying](https://github.com/allegro/bigflow/blob/master/docs/cli.md#deploying-to-gcp)
cheat sheet.
'''

docker_template = '''FROM python:3.7
COPY ./dist /dist
RUN apt-get -y update && apt-get install -y libzbar-dev libc-dev musl-dev
RUN pip install pip==20.2.4
RUN for i in /dist/*.whl; do pip install $i --use-feature=2020-resolver; done
'''

>>>>>>> c37c60bb
basic_deployment_config_template = '''from bigflow.configuration import DeploymentConfig

deployment_config = DeploymentConfig(
    name='dev',
    properties={{
       'docker_repository': 'test_repository',
       'gcp_project_id': '{project_id}',
       'dags_bucket': '{dags_bucket}'}})
'''

advanced_deployment_config_template = '''.add_configuration(
                            name='{env}',
                            properties={{
                                'gcp_project_id': '{project_id}',
                                'dags_bucket': '{dags_bucket}',
                            }})
'''

project_setup_template = '''from bigflow.build import default_project_setup

PROJECT_NAME = '{project_name}'

if __name__ == '__main__':
    default_project_setup(PROJECT_NAME)
'''

beam_pipeline_template = '''import uuid
import logging

from bigflow.configuration import Config
from bigflow.resources import find_or_create_setup_for_main_project_package, get_resource_absolute_path
from apache_beam.options.pipeline_options import SetupOptions, StandardOptions, WorkerOptions, GoogleCloudOptions, \
    PipelineOptions

logger = logging.getLogger(__name__)

workflow_config = Config(
    name='dev',
    properties={
        'gcp_project_id': '%(project_id)s',
        'staging_location': '%(project_name)s/beam_runner/staging',
        'temp_location': '%(project_name)s/beam_runner/temp',
        'region': 'europe-west1',
        'machine_type': 'n1-standard-1'}).resolve()


def dataflow_pipeline_options():
    options = PipelineOptions()

    google_cloud_options = options.view_as(GoogleCloudOptions)
    google_cloud_options.project = workflow_config['gcp_project_id']
    google_cloud_options.job_name = f'beam-wordcount-{uuid.uuid4()}'
    google_cloud_options.staging_location = f"gs://{workflow_config['staging_location']}"
    google_cloud_options.temp_location = f"gs://{workflow_config['temp_location']}"
    google_cloud_options.region = workflow_config['region']

    options.view_as(WorkerOptions).machine_type = workflow_config['machine_type']
    options.view_as(WorkerOptions).max_num_workers = 2
    options.view_as(WorkerOptions).autoscaling_algorithm = 'THROUGHPUT_BASED'
    options.view_as(StandardOptions).runner = 'DataflowRunner'

    setup_file_path = find_or_create_setup_for_main_project_package()
    requirements_file_path = get_resource_absolute_path('requirements.txt')
    options.view_as(SetupOptions).setup_file = str(setup_file_path)
    options.view_as(SetupOptions).requirements_file = str(requirements_file_path)

    logger.info(f"Run beam pipeline with options {str(options)}")
    return options'''
beam_processing_template = '''import logging

import apache_beam as beam


logger = logging.getLogger(__name__)


def count_words(p, target_method):
    logger.debug("Count words with target method %s", target_method)
    return (p | beam.Create(['a', 'b', 'c', 'd', 'a', 'b', 'c', 'd'])
            | 'PairWithOne' >> beam.Map(lambda x: (x, 1))
            | 'GroupAndSum' >> beam.CombinePerKey(sum)
            | 'save' >> target_method)
'''
beam_workflow_template = '''import logging

from apache_beam import Pipeline
import bigflow
from apache_beam.io import WriteToText
from bigflow.dataflow import BeamJob

from .pipeline import dataflow_pipeline_options, workflow_config
from .processing import count_words


logger = logging.getLogger(__name__)


def wordcount_entry_point(pipeline: Pipeline, context: bigflow.JobContext, entry_point_arguments: dict):
    logger.info(f'Running wordcount at {context.runtime_str}')
    count_words(pipeline, WriteToText("gs://{}/beam_wordcount".format(entry_point_arguments['temp_location'])))


wordcount_workflow = bigflow.Workflow(
    workflow_id="wordcount",
    log_config={
        'gcp_project_id': workflow_config['gcp_project_id'],
        'log_level': 'INFO',
    },
    definition=[BeamJob(
        id='wordcount_job',
        entry_point=wordcount_entry_point,
        pipeline_options=dataflow_pipeline_options(),
        entry_point_arguments={'temp_location': workflow_config['temp_location']}
    )])
'''

advanced_beam_config_template = '''.add_configuration(name='{env}',
                           properties={{
                               'gcp_project_id': '{project_id}',
                               'dags_bucket': '{dags_bucket}'}})
'''

bq_workflow_template = """
from bigflow import Workflow
from bigflow.bigquery import DatasetConfig

dataset_config = DatasetConfig(
    env='dev',
    project_id='%(project_id)s',
    dataset_name='internationalports',
    internal_tables=['ports', 'polish_ports'],
    external_tables={})

dataset = dataset_config.create_dataset_manager()

create_polish_ports_table = dataset.create_table('''
    CREATE TABLE IF NOT EXISTS polish_ports (
      port_name STRING,
      port_latitude FLOAT64,
      port_longitude FLOAT64)
''')

create_ports_table = dataset.create_table('''
    CREATE TABLE IF NOT EXISTS ports (
      port_name STRING,
      port_latitude FLOAT64,
      port_longitude FLOAT64,
      country STRING,
      index_number STRING)
''')

select_polish_ports = dataset.write_truncate('ports', '''
        SELECT port_name, port_latitude, port_longitude
        FROM `{ports}`
        WHERE country = 'POL'
        ''', partitioned=False)

populate_ports_table = dataset.collect('''
        INSERT INTO `{ports}` (port_name, port_latitude, port_longitude, country, index_number)
        VALUES
        ('GDYNIA', 54.533333, 18.55, 'POL', '28740'),
        ('GDANSK', 54.35, 18.666667, 'POL', '28710'),
        ('SANKT-PETERBURG', 59.933333, 30.3, 'RUS', '28370'),
        ('TEXAS', 34.8, 31.3, 'USA', '28870');
        ''')


internationalports_workflow = Workflow(
        workflow_id='internationalports',
        definition=[
                create_ports_table.to_job(id='create_ports_table'),
                create_polish_ports_table.to_job(id='create_polish_ports_table'),
                populate_ports_table.to_job(id='populate_ports_table'),
                select_polish_ports.to_job(id='select_polish_ports'),
        ],
        schedule_interval='@once')
"""

test_wordcount_workflow_template = '''from unittest import TestCase

from apache_beam.testing.test_pipeline import TestPipeline
import apache_beam as beam
from {project_name}.wordcount.processing import count_words


class WordCountWorkflowTestCase(TestCase):

    def test_should_return_result(self):
        fake_file = FakeFile()
        with TestPipeline() as p:
            count_words(p, FakeFileSaver(fake_file))
        self.assertEqual(fake_file.data, {{'a': 2, 'b': 2, 'c': 2, 'd': 2}})


class FakeFileSaver(beam.PTransform):
    def __init__(self, file):
        super().__init__()
        self.file = file

    def expand(self, records_to_delete):
        return records_to_delete \\
               | "save to file" >> beam.ParDo(
            SaveFn(self.file))


class SaveFn(beam.DoFn):
    def __init__(self, file):
        super().__init__()
        self.file = file

    def process(self, row, *args, **kwargs):
        self.file.data[row[0]] = row[1]

class FakeFile(object):
    data = {{}}

'''<|MERGE_RESOLUTION|>--- conflicted
+++ resolved
@@ -1,71 +1,3 @@
-<<<<<<< HEAD
-=======
-readme_template = '''# New BigFlow project
-
-## Requirements & preparations
-
-Follow the instructions in
-[Preparations](https://github.com/allegro/bigflow/blob/master/docs/scaffold.md#preparation).
-
-
-## Example worklfows
-
-There are two example workflows here: **internationalports** and  **wordcount**.
-The first one is based only on BigQuery and the second one uses Beam (Dataflow).
-
-Run them and check the results.
-
-1. The results of `internationalports` are saved in BigQuery under the `bigflow_test` dataset
-   in the `ports` and `more_ports` tables.
-
-1. The results of `wordcount` are saved in the `PROJECT_ID_PLACEHOLDER` folder
-   in the `beam_runner/temp` Storage bucket used by Dataflow.
-
-
-## Running locally
-To run a workflow, type in command line (in a project directory):
-
-```
-bigflow run --workflow internationalports
-```
-
-or
-
-```
-bigflow run --workflow wordcount
-```
-
-See [Running workflows](https://github.com/allegro/bigflow/blob/master/docs/cli.md#running-workflows)
-cheat sheet.
-
-
-## Building & deploying
-
-Build the project:
-
-```java
-bigflow build
-```
-
-Deploy it:
-
-```
-bigflow deploy
-```
-
-See [Building](https://github.com/allegro/bigflow/blob/master/docs/cli.md#building-airflow-dags)
-and [Deploying](https://github.com/allegro/bigflow/blob/master/docs/cli.md#deploying-to-gcp)
-cheat sheet.
-'''
-
-docker_template = '''FROM python:3.7
-COPY ./dist /dist
-RUN apt-get -y update && apt-get install -y libzbar-dev libc-dev musl-dev
-RUN pip install pip==20.2.4
-RUN for i in /dist/*.whl; do pip install $i --use-feature=2020-resolver; done
-'''
-
->>>>>>> c37c60bb
 basic_deployment_config_template = '''from bigflow.configuration import DeploymentConfig
 
 deployment_config = DeploymentConfig(
