--- conflicted
+++ resolved
@@ -1,5 +1 @@
-<<<<<<< HEAD
-__version__ = '1.3.0.dev8'
-=======
-__version__ = '1.3.0.dev6'
->>>>>>> 9579fcdc
+__version__ = '1.3.0.dev9'