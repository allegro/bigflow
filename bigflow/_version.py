--- conflicted
+++ resolved
@@ -1,5 +1 @@
-<<<<<<< HEAD
 __version__ = '1.5.5dev1'
-=======
-__version__ = '1.5.4.dev1'
->>>>>>> 7c95c4bf
