--- conflicted
+++ resolved
@@ -136,17 +136,12 @@
 '''
 
 
-<<<<<<< HEAD
-def find_or_create_setup_for_main_project_package(project_name: str, search_start_file: Path) -> Path:
+def find_or_create_setup_for_main_project_package(project_name: str = __name__.split('.')[0], search_start_file: Path = None) -> Path:
+    search_start_file = search_start_file or inspect.getmodule(inspect.stack()[1][0]).__file__
     return create_file_if_not_exists(find_file(project_name, Path(search_start_file)).parent / 'setup.py', create_setup_body(project_name))
 
 
 def create_tmp_file(file_content: str) -> Path:
     with NamedTemporaryFile(delete=False) as result_file:
         result_file.write(file_content)
-        return Path(result_file.name)
-=======
-def find_or_create_setup_for_main_project_package(project_name: str = __name__.split('.')[0], search_start_file: Path = None) -> Path:
-    search_start_file = search_start_file or inspect.getmodule(inspect.stack()[1][0]).__file__
-    return create_file_if_not_exists(find_file(project_name, Path(search_start_file)).parent / 'setup.py', create_setup_body(project_name))
->>>>>>> 52781e53
+        return Path(result_file.name)