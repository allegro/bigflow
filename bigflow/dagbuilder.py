--- conflicted
+++ resolved
@@ -57,11 +57,8 @@
 """.format(dag_id=dag_deployment_id,
            start_date_as_str=start_date_as_str,
            schedule_interval=workflow.schedule_interval,
-<<<<<<< HEAD
-           depends_on_past=workflow.depends_on_past))
-=======
+           depends_on_past=workflow.depends_on_past,
            execution_timeout=DEFAULT_EXECUTION_TIMEOUT_IN_SECONDS))
->>>>>>> 56d87014
 
     def get_job(workflow_job):
         return workflow_job.job
