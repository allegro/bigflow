--- conflicted
+++ resolved
@@ -13,7 +13,6 @@
 
 class BeamJob(Job):
     def __init__(
-<<<<<<< HEAD
             self,
             id: str,
             entry_point: typing.Callable[[Pipeline, JobContext, dict], None],
@@ -22,14 +21,6 @@
             entry_point_arguments: typing.Optional[dict] = None,
             wait_until_finish: bool = True,
             execution_timeout: int = 3600000,
-=======
-        self,
-        id: str,
-        entry_point: typing.Callable[[Pipeline, JobContext, dict], None],
-        pipeline_options: PipelineOptions,
-        entry_point_arguments: typing.Optional[dict] = None,
-        wait_until_finish: bool = True,
->>>>>>> 23339a3c
     ):
         self.id = id
         self.entry_point = entry_point
@@ -40,20 +31,11 @@
         self.execution_timeout = execution_timeout
 
     def execute(self, context: JobContext):
-        pipeline_options = self.pipeline_options
         if context.workflow:
-<<<<<<< HEAD
             self.pipeline_options = self._apply_logging(self.pipeline_options, context.workflow.workflow_id)
         else:
             logger.info("A workflow not found in the context. Skipping logging initialization.")
         pipeline = self.pipeline(options=self.pipeline_options)
-=======
-            pipeline_options = self._apply_logging(pipeline_options, context.workflow.workflow_id)
-        else:
-            logger.info("A workflow not found in the context. Skipping logging initialization.")
-
-        pipeline = Pipeline(options=pipeline_options)
->>>>>>> 23339a3c
         self.entry_point(pipeline, context, self.entry_point_arguments)
         result = pipeline.run()
         if self.wait_until_finish:
