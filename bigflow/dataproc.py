--- conflicted
+++ resolved
@@ -187,11 +187,7 @@
         # overwrite env variables
         os.environ.update({env!r})
 
-<<<<<<< HEAD
-        # trigger autoconfiguration of logging
-=======
         # triggers configuration of logging
->>>>>>> 777588fb
         try:
             from bigflow.log import maybe_init_logging_from_env
         except ImportError:
