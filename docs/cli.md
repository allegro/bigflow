# BigFlow CLI

BigFlow package offers a command-line tool called `bigflow`.
It lets you run, build, and deploy your workflows from command-line on any machine with Python.

BigFlow CLI is the recommended way of working with BigFlow projects
on a local machine as well as for build and deployment automation on CI/CD servers.  

## Getting started with BigFlow CLI

[Install](../README.md#installing-bigflow) the BigFlow PIP package 
in a fresh [`venv`](https://docs.python.org/3/library/venv.html) in your project directory.

Test BigFlow CLI:

```shell
bigflow -h
```

You should see the welcome message and the list of all `bigflow` commands:

```text
Welcome to BiggerQuery CLI. Type: bigflow {command} -h to print detailed
help for a selected command.

positional arguments:
  {run,deploy-dags,deploy-image,deploy,build-dags,build-image,build-package,build,start-project,project-version}
                        BigFlow command to execute

...
```

Each command has its own set of arguments. Check it with `-h`, for example:

```shell
bigflow run -h
```

## Commands Cheat Sheet

Complete sources for Cheat Sheet examples are available in this repository 
as a part of the [Docs](https://github.com/allegro/bigflow/tree/master/docs) project.

If you have BigFlow [installed](../README.md#installing-bigflow) &mdash; you can easily run them.
  
```
git clone https://github.com/allegro/bigflow.git
cd bigflow/docs
```

### Running workflows

The `bigflow run` command lets you run a [job](workflow-and-job.md#job) or a [workflow](workflow-and-job.md#workflow)
for a given [runtime](workflow-and-job.md#the-runtime-parameter).

Typically, `bigflow run` is used for **local development** because it's the simplest way to execute a workflow.
It's not recommended to be used on production, because:

* No deploying to Airflow/Composer is done.
* The `bigflow run` process is executed on a local machine. If you kill or suspend it, what happens on GCP is undefined.
* It uses [local authentication](deployment.md#local-account-authentication) so it relies on permissions of your Google account.
* It executes a job or workflow only once
  (while on production environment you probably want your workflows to be run periodically by Composer).


**Getting help for the run command**

```shell
bigflow run -h
```

**Run the [`hello_world_workflow.py`](examples/cli/hello_world_workflow.py) workflow:**

```shell
bigflow run --workflow hello_world_workflow
```

**Run the single job:**

```shell
bigflow run --job hello_world_workflow.say_goodbye
```

**Run the workflow with concrete runtime**

When running a workflow or a job with CLI, [the runtime parameter](workflow-and-job.md#the-runtime-parameter) 
is defaulted to *now*. You can set it to concrete value using the `--runtime` argument. 

```shell
bigflow run --workflow hello_world_workflow --runtime '2020-08-01 10:00:00'
```

**Run the workflow on selected environment**

If you don't set the `config` parameter,
the workflow configuration (environment)
is taken from the the [defaul](configuration.md#default-configuration)
config (`dev` in this case):
  
```shell
bigflow run --workflow hello_config_workflow 
```
 
Select the concrete environment using the `config` parameter.

```shell
bigflow run --workflow hello_config_workflow --config dev
bigflow run --workflow hello_config_workflow --config prod
```

### Building Airflow DAGs

There are four commands to [build](project_setup_and_build.md)  your
[deployment artifacts](deployment.md#deployment-artifacts):

1. `build-dags` generates Airflow DAG files from your workflows. 
    DAG files are saved to a local `.dags` dir.
1. `build-package` generates a PIP package from your project based on `project_setup.py`.
1. `build-image` generates a Docker image with this package and all requirements.
1. `build` simply runs `build-dags`, `build-package`, and `build-image`.

Before using the build commands make sure that you have
a valid [`deployment_config.py`](deployment.md#managing-configuration-in-deployment_configpy) file.
It should define the `docker_repository` parameter. 

**Getting help for build commands:**

```shell
bigflow build-dags -h
bigflow build-package -h
bigflow build-image -h
bigflow build -h
```

The `build-dags` command takes two optional parameters:

* `--start-time` &mdash; the first [runtime](workflow-and-job.md#the-runtime-parameter)
  of your workflows. If empty, a current hour (`datetime.datetime.now().replace(minute=0, second=0, microsecond=0)`)
  is used for hourly workflows and `datetime.date.today()` for daily workflows.
* `--workflow` &mdash; leave empty to build DAGs from all workflows.
   Set a workflow Id to build a selected workflow only.


**Build DAG files for all workflows with default `start-time`:**

```shell
bigflow build-dags
```

**Build the DAG file for the [`hello_config_workflow.py`](examples/cli/hello_config_workflow.py) workflow
  with given `start-time`:**

```shell
bigflow build-dags --workflow hello_world_workflow --start-time '2020-08-01 10:00:00'
```

**Building a PIP package**

Call the `build-package` command to build a PIP package from your project.
The command requires no parameters, all configuration is taken from `project_setup.py`
(see [project_setup_and_build.md](project_setup_and_build.md)). 
Your PIP package is saved to a `wheel` file in the `dist` dir. 

```shell
bigflow build-package
```

**Building a Docker image**

The `build-image` command builds 
a Docker image with Python, your project's PIP package, and
all requirements. Next, the image is exported to a `tar` file in the `./image` dir.

```shell
bigflow build-image
``` 

**Build a whole project with a single command**

The `build` command builds both artifacts (DAG files and a Docker image).
Internally, it executes the `build-dags`, `build-package`, and `build-image` commands.

```shell
bigflow build
``` 
 
### Deploying to GCP

On this stage, you should have two [deployment artifacts](deployment.md#deployment-artifacts) 
created by the [`bigflow build`](#building-airflow-dags) command.

There are three commands to [deploy](deployment.md) your workflows
to [Google Cloud Composer](deployment.md#cloud-composer):

1. `deploy-dags` uploads all DAG files from a `.dags` folder to
   a Google Cloud Storage **Bucket** which underlies your [Composer's DAGs Folder](deployment.md#composers-dags-folder).

1. `deploy-image` pushes a docker image to [Docker Registry](deployment.md#docker-registry) which
   should be readable from your Composer's Kubernetes cluster.

1. `deploy` simply runs both `deploy-dags` and `deploy-image`.  

**Important.** By default, BigFlow takes deployment configuration parameters
from a [`./deployment_config.py`](deployment.md#managing-configuration-in-deployment_configpy) file.

If you need more flexibility you can set these parameters explicitly via command line.

**Getting help for deploy commands:**

```shell
bigflow deploy-dags -h
bigflow deploy-image -h
bigflow deploy -h
```

**Deploy DAG files**

Upload DAG files from a `.dags` dir to a `dev` Composer using
[local account](deployment.md#local-account-authentication) authentication.
Configuration is taken from [`deployment_config.py`](deployment.md#managing-configuration-in-deployment_configpy): 

```shell
bigflow deploy-dags --config dev
```

Upload DAG files from a given dir using
[service account](deployment.md#service-account-authentication) authentication.
Configuration is passed via command line arguments:

```shell  
bigflow deploy-dags \
--dags-dir '/tmp/my_dags' \
--auth-method=service_account \
--vault-secret ***** \
--vault-endpoint 'https://example.com/vault' \
--dags-bucket europe-west1-12323a-bucket \
--gcp-project-id my_gcp_dev_project \
--clear-dags-folder
```

**Deploy Docker image**

Upload a Docker image imported from a `.tar` file with the default path
(default path is: the first file from the `image` dir with a name with pattern `.*-.*\.tar`). 
Configuration is taken from [`deployment_config.py`](deployment.md#managing-configuration-in-deployment_configpy),
[local account](deployment.md#local-account-authentication) authentication:

```shell
bigflow deploy-image --config dev
```

Upload a Docker image imported from the `.tar` file with the given path.
Configuration is passed via command line arguments,
[service account](deployment.md#service-account-authentication) authentication:

```shell
bigflow deploy-image \
--image-tar-path '/tmp/image-0.1.0-tar' \
--docker-repository 'eu.gcr.io/my_gcp_dev_project/my_project' \
--auth-method=service_account \
--vault-secret ***** \
--vault-endpoint 'https://example.com/vault'
```

**Complete deploy examples**

Upload DAG files from the `.dags` dir and a Docker image from the default path.
Configuration is taken from [`deployment_config.py`](deployment.md#managing-configuration-in-deployment_configpy),
[local account](deployment.md#local-account-authentication) authentication:

```shell
bigflow deploy --config dev
```

The same, but the config (environment) name is [defaulted](configuration.md#default-configuration) to `dev`:

 ```shell
bigflow deploy
```

Upload DAG files from the specified dir and the Docker image from the specified path.
Configuration is passed via command line arguments,
[service account](deployment.md#service-account-authentication) authentication:

```shell
bigflow deploy \
--image-tar-path '/tmp/image-0.1.0-tar' \
--dags-dir '/tmp/my_dags' \
--docker-repository 'eu.gcr.io/my_gcp_dev_project/my_project' \
--auth-method=service_account \
--vault-secret ***** \
--vault-endpoint 'https://example.com/vault' \
--dags-bucket europe-west1-12323a-bucket \
--gcp-project-id my_gcp_dev_project \
--clear-dags-folder
```

<<<<<<< HEAD
**Deploy using `deployment_config.py` from non-default path**

By default, a [`deployment_config.py`](deployment.md#managing-configuration-in-deployment_configpy) file
is located in the main directory of your project, so `bigflow` expects it exists under this path:
`./deployment_config.py`. 
You can change this location by setting the `deployment-config-path` parameter:

```shell
bigflow deploy --deployment-config-path '/tmp/my_deployment_config.py'
```
=======
## Scaffold project
Use a `bigflow start-project` command to create a [sample project](scaffold.md) and try all of the above commands yourself.
>>>>>>> 9ab9c1e4
<|MERGE_RESOLUTION|>--- conflicted
+++ resolved
@@ -295,7 +295,6 @@
 --clear-dags-folder
 ```
 
-<<<<<<< HEAD
 **Deploy using `deployment_config.py` from non-default path**
 
 By default, a [`deployment_config.py`](deployment.md#managing-configuration-in-deployment_configpy) file
@@ -306,7 +305,6 @@
 ```shell
 bigflow deploy --deployment-config-path '/tmp/my_deployment_config.py'
 ```
-=======
+
 ## Scaffold project
-Use a `bigflow start-project` command to create a [sample project](scaffold.md) and try all of the above commands yourself.
->>>>>>> 9ab9c1e4
+Use the `bigflow start-project` command to create a [sample project](scaffold.md) and try all of the above commands yourself.