--- conflicted
+++ resolved
@@ -152,8 +152,6 @@
 Please refer to [Dataflow documentation](https://cloud.google.com/dataflow/docs/guides/using-custom-containers) for more
 details about how to build a custom image.
 
-<<<<<<< HEAD
-=======
 ### Resolving dependency clashes [DEPRECATED]
 
 Dependency clashes in an Apache Beam job running on Dataflow result in a "hanging" (not making any progress but also not 
@@ -179,7 +177,6 @@
 The mechanism is deprecated because it was hard to use and maintain. You should delete the `resouces/dataflow_pins.in`
 file and remove the link from the `requirements.in` file, and rebuild the `requirements.txt` file by running the 
 `bf build-requirements` command.
->>>>>>> d89222e3
 
 ## BigQuery
 
