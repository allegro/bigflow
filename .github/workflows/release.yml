--- conflicted
+++ resolved
@@ -28,11 +28,7 @@
           $HasDiff = $SourceDiff.Length -gt 0
           
           # Set the output named "version_changed"
-<<<<<<< HEAD
-          Write-Host "version_changed::$HasDiff" >> $GITHUB_OUTPUT
-=======
           "version_changed=$HasDiff" >> $env:GITHUB_OUTPUT
->>>>>>> 7c95c4bf
   release:
     runs-on: ubuntu-latest
     needs: [ check_if_version_file_was_changed ]
