import argparse
import importlib
import os
import sys
from argparse import Namespace
from datetime import datetime
from importlib import import_module
from pathlib import Path
from types import ModuleType
from typing import Tuple, Iterator
import importlib.util
import biggerquery as bgq
from typing import Optional

from biggerquery import Config
from biggerquery.deploy import deploy_dags_folder, deploy_docker_image, load_image_from_tar


def resolve(path: Path) -> str:
    return str(path.absolute())


def walk_module_files(root_package: Path) -> Iterator[Tuple[str, str]]:
    """
    Returning all the Python files in the `root_package`

    Example:
    walk_module_files(Path("fld")) -> [("/path/to/fld", "file1"), ("/path/to/fld", "file2")]

    @return: (absolute_path: str, name: str)
    """
    resolved_root_package = resolve(root_package)
    for subdir, dirs, files in os.walk(resolved_root_package):
        for file in files:
            if file.endswith('.py'):
                yield subdir, file


def build_module_path(root_package: Path, module_dir: Path, module_file: str) -> str:
    """
    Returns module path that can be imported using `import_module`
    """
    full_module_file_path = resolve(module_dir / module_file)
    full_module_file_path = full_module_file_path.replace(resolve(root_package.parent), '')
    return full_module_file_path \
               .replace(os.sep, '.')[1:] \
        .replace('.py', '') \
        .replace('.__init__', '')


def walk_module_paths(root_package: Path) -> Iterator[str]:
    """
    Returning all the module paths in the `root_package`
    """
    for module_dir, module_file in walk_module_files(root_package):
        yield build_module_path(root_package, Path(module_dir), module_file)


def walk_modules(root_package: Path) -> Iterator[ModuleType]:
    """
    Imports all the modules in the path and returns
    """
    for module_path in walk_module_paths(root_package):
        try:
            yield import_module(module_path)
        except ValueError as e:
            print(f"Skipping module {module_path}. Can't import due to exception {str(e)}.")


def walk_module_objects(module: ModuleType, expect_type: type) -> Iterator[Tuple[str, type]]:
    """
    Returns module items of the set type
    """
    for name, obj in module.__dict__.items():
        if isinstance(obj, expect_type):
            yield name, obj


def walk_workflows(root_package: Path) -> Iterator[bgq.Workflow]:
    """
    Imports modules in the `root_package` and returns all the elements of the type bgq.Workflow
    """
    for module in walk_modules(root_package):
        for name, workflow in walk_module_objects(module, bgq.Workflow):
            yield workflow


def find_workflow(root_package: Path, workflow_id: str) -> bgq.Workflow:
    """
    Imports modules and finds the workflow with id workflow_id
    """
    for workflow in walk_workflows(root_package):
        if workflow.workflow_id == workflow_id:
            return workflow
    raise ValueError('Workflow with id {} not found in package {}'.format(workflow_id, root_package))


def set_configuration_env(env):
    """
    Sets 'bgq_env' env variable
    """
    if env is not None:
        os.environ['bgq_env'] = env
    print(f"bgq_env is : {os.environ.get('bgq_env', None)}")


def execute_job(root_package: Path, workflow_id: str, job_id: str, runtime=None):
    """
    Executes the job with the `workflow_id`, with job id `job_id`

    @param runtime: str determine partition that will be used for write operations.
    """
    find_workflow(root_package, workflow_id).run_job(job_id, runtime)


def execute_workflow(root_package: Path, workflow_id: str, runtime=None):
    """
    Executes the workflow with the `workflow_id`

    @param runtime: str determine partition that will be used for write operations.
    """
    find_workflow(root_package, workflow_id).run(runtime)


def read_project_name_from_setup() -> Optional[str]:
    try:
        print(os.getcwd())
        sys.path.insert(1, os.getcwd())
        import project_setup
        return project_setup.PROJECT_NAME
    except Exception:
        return None


def build_project_name_description(project_name: str) -> str:
    if project_name is None:
        return ''
    else:
        return 'Project name is taken from project_setup.PROJECT_NAME: {0}.'.format(project_name)


def find_root_package(project_name: Optional[str], project_dir: Optional[str]) -> Path:
    """
    Finds project package path. Tries first to find locatin in project_setup.PROJECT_NAME,
    and if not found then by making a path to the `root` module

    @param project_dir: Path to the root package of a project, used only when PROJECT_NAME not set
    @return: Path
    """
    if project_name is not None:
        return Path(project_name)
    else:
        print(f'The project_setup.PROJECT_NAME not found. Looking for the root module in {project_dir}')
        root_module = import_module(project_dir)
        return Path(root_module.__file__.replace('__init__.py', ''))


def _decode_version_number_from_file_name(file_path: Path):
    if file_path.suffix != '.tar':
        raise ValueError(f'*.tar file expected in {file_path.as_posix()}, got {file_path.suffix}')
    if not file_path.is_file():
        raise ValueError(f'File not found: {file_path.as_posix()}')

    split = file_path.stem.split('-', maxsplit=1)
    if not len(split) == 2:
        raise ValueError(f'Invalid file name pattern: {file_path.as_posix()}, expected: *-{{version}}.tar, for example: image-0.1.0.tar')
    return split[1]


def import_deployment_config(deployment_config_path: str, property_name: str):
    if not Path(deployment_config_path).exists():
        raise ValueError(f"Can't find '{property_name}' property in deployment_config.py in {{current_dir}}. If your deployment_config.py is elswhere, "
                         "you can set path to it using --deployment-config-path. If you are not using deployment_config.py -- "
                         f"set '{property_name}' property as a command line argument.")
    spec = importlib.util.spec_from_file_location("deployment_config", deployment_config_path)

    if not spec:
        raise ValueError(f'Failed to load deployment_config from {deployment_config_path}. '
        'Create a proper deployment_config.py file'
        'or set all the properties via command line arguments.')

    deployment_config_module = importlib.util.module_from_spec(spec)
    spec.loader.exec_module(deployment_config_module)

    if not isinstance(deployment_config_module.deployment_config, Config):
        raise ValueError('deployment_config attribute in deployment_config.py should be instance of biggerquery.Config')

    return deployment_config_module.deployment_config


def cli_run(project_package: str,
            runtime: Optional[str] = None,
            full_job_id: Optional[str] = None,
            workflow_id: Optional[str] = None) -> None:
    """
    Runs the specified job or workflow

    @param project_package: str The main package of a user's project
    @param runtime: Optional[str] Date of XXX in format "%Y-%m-%d %H:%M:%S"
    @param full_job_id: Optional[str] Represents both workflow_id and job_id in a string in format "<workflow_id>.<job_id>"
    @param workflow_id: Optional[str] The id of the workflow that should be executed
    @return:
    """
    if full_job_id is not None:
        try:
            workflow_id, job_id = full_job_id.split('.')
        except ValueError:
            raise ValueError(
                'You should specify job using the workflow_id and job_id parameters - --job <workflow_id>.<job_id>.')
        execute_job(project_package, workflow_id, job_id, runtime=runtime)
    elif workflow_id is not None:
        execute_workflow(project_package, workflow_id, runtime=runtime)
    else:
        raise ValueError('You must provide the --job or --workflow for the run command.')


def _parse_args(project_name: Optional[str], args) -> Namespace:
    project_name_description = build_project_name_description(project_name)
    parser = argparse.ArgumentParser(description=f'Welcome to BiggerQuery CLI. {project_name_description}'
                                                  '\nType: bgq {run,deploy-dags,deploy-image,deploy,build,build-dags,build-image,build-package} -h to print detailed help for selected command.')
    subparsers = parser.add_subparsers(dest='operation',
                                       required=True,
                                       help='bgq command to execute')

    _create_run_parser(subparsers, project_name)
    _create_deploy_dags_parser(subparsers)
    _create_deploy_image_parser(subparsers)
    _create_deploy_parser(subparsers)

<<<<<<< HEAD
    _create_build_dags_parser(subparsers)
    _create_build_image_parser(subparsers)
    _create_build_parser(subparsers)

    return parser.parse_args()
=======
    return parser.parse_args(args)
>>>>>>> ffb3d61f


def _create_build_parser(subparsers):
    parser = subparsers.add_parser('build', description='')
    _add_build_dags_parser_arguments(parser)
    _add_build_image_parser_arguments(parser)


def _add_build_dags_parser_arguments(parser):
    parser.add_argument('-w', '--workflow',
                        type=str,
                        help="")
    parser.add_argument('-r', '--runtime',
                        help="")


def _add_build_image_parser_arguments(parser):
    parser.add_argument('-e', '--export-image-to-file',
                        type=bool,
                        help="")


def _create_build_dags_parser(subparsers):
    parser = subparsers.add_parser('build-dags',
                                   description='')
    _add_build_dags_parser_arguments(parser)


def _create_build_image_parser(subparsers):
    parser = subparsers.add_parser('build-image',
                                   description='')
    _add_build_image_parser_arguments(parser)


def _create_run_parser(subparsers, project_name):
    parser = subparsers.add_parser('run',
                                   description='BiggerQuery CLI run command -- run a workflow or job')

    group = parser.add_mutually_exclusive_group()
    group.required = True
    group.add_argument('-j', '--job',
                       type=str,
                       help='The job to start, identified by workflow id and job id in format "<workflow_id>.<job_id>".')
    group.add_argument('-w', '--workflow',
                       type=str,
                       help='The id of the workflow to start.')
    parser.add_argument('-r', '--runtime',
                        type=str, default=datetime.now().strftime("%Y-%m-%d %H:%M:%S"),
                        help='The date and time when this job or workflow should be started. '
                             'The default is now (%(default)s). '
                             'Examples: 2019-01-01, 2020-01-01 01:00:00')
    _add_parsers_common_arguments(parser)

    if project_name is None:
        parser.add_argument('--project_package',
                            required=True,
                            type=str,
                            help='The main package of your project. '
                                 'Should contain project_setup.py')


def _add_parsers_common_arguments(parser):
    parser.add_argument('-c', '--config',
                        type=str,
                        help='Config environment name that should be used. For example: dev, prod.'
                             ' If not set, default Config name will be used.'
                             ' This env name is applied to all biggerquery.Config objects that are defined by'
                             ' individual workflows as well as to deployment_config.py.')


def _add_deploy_parsers_common_arguments(parser):
    parser.add_argument('-a', '--auth-method',
                        type=str,
                        default='local_account',
                        help="One of two authentication metho: "
                             "local_account -- you are using credentials of your local user authenticated in gcloud; "
                             "service_account -- credentials for service account are obtained from Vault. "
                             "Default: local_account",
                        choices=['local_account', 'service_account'])
    parser.add_argument('-ve', '--vault-endpoint',
                        type=str,
                        help="URL of a Vault endpoint to get OAuth token for service account."
                             " Required if auth-method is service_account."
                             " If not set, will be read from deployment_config.py"
                        )
    parser.add_argument('-vs', '--vault-secret',
                        type=str,
                        help="Vault secret token."
                             " Required if auth-method is service_account."
                        )
    parser.add_argument('-dc', '--deployment-config-path',
                        type=str,
                        help="Path to the deployment_config.py file."
                             " If not set, {current_dir}/deployment_config.py will be used.")

    _add_parsers_common_arguments(parser)

def _create_deploy_parser(subparsers):
    parser = subparsers.add_parser('deploy',
                                   description='BiggerQuery CLI deploy command -- performs complete deployment: deploys DAG files to Composer and Docker images to Container Registry.')

    _add_deploy_dags_parser__arguments(parser)
    _add_deploy_image_parser_argumentss(parser)
    _add_deploy_parsers_common_arguments(parser)


def _create_deploy_image_parser(subparsers):
    parser = subparsers.add_parser('deploy-image',
                                   description='BiggerQuery CLI deploy-image command -- deploys Docker images to Container Registry.'
                                   )

    _add_deploy_image_parser_argumentss(parser)
    _add_deploy_parsers_common_arguments(parser)


def _create_deploy_dags_parser(subparsers):
    parser = subparsers.add_parser('deploy-dags',
                                   description='BiggerQuery CLI deploy-dags command -- deploys DAG files from local .dagss folder to Composer.')

    _add_deploy_dags_parser__arguments(parser)
    _add_deploy_parsers_common_arguments(parser)


def _add_deploy_image_parser_argumentss(parser):
    group = parser.add_mutually_exclusive_group()
    group.required = True
    group.add_argument('-v', '--version',
                        type=str,
                        help='Version of a Docker image which is stored in a local Docker repository.')
    group.add_argument('-i', '--image-tar-path',
                        type=str,
                        help='Path to a Docker image file. The file name must contain version number with the following naming schema: image-{version}.tar')
    parser.add_argument('-r', '--docker-repository',
                        type=str,
                        help='Name of a local and target Docker repository. Typically, a target repository is hosted by Google Cloud Container Registry.'
                             ' If so, with the following naming schema: {HOSTNAME}/{PROJECT-ID}/{IMAGE}.'
                        )

def _add_deploy_dags_parser__arguments(parser):
    parser.add_argument('-dd', '--dags-dir',
                        type=str,
                        help="Path to the folder with DAGs to deploy."
                             " If not set, {current_dir}/.dags will be used.")
    parser.add_argument('-cdf', '--clear-dags-folder',
                        action='store_true',
                        help="Clears the DAGs bucket before uploading fresh DAG files. "
                             "Default: False")

    parser.add_argument('-p', '--gcp-project-id',
                        help="Name of your Google Cloud Platform project."
                             " If not set, will be read from deployment_config.py")

    parser.add_argument('-b', '--dags-bucket',
                        help="Name of the target Google Cloud Storage bucket which underlies DAGs folder of your Composer."
                             " If not set, will be read from deployment_config.py")


def read_project_package(args):
    return args.project_package if hasattr(args, 'project_package') else None


def _resolve_deployment_config_path(args):
    if args.deployment_config_path:
        return args.deployment_config_path
    return os.getcwd()+'/deployment_config.py'


def _resolve_dags_dir(args):
    if args.dags_dir:
        return args.dags_dir
    return os.getcwd()+'/.dags'


def _resolve_vault_endpoint(args):
    if args.auth_method == 'service_account':
        return _resolve_property(args, 'vault_endpoint')
    else:
        return None

def _resolve_property(args, property_name):
    cli_atr = getattr(args, property_name)
    if cli_atr:
        return cli_atr
    else:
        config = import_deployment_config(_resolve_deployment_config_path(args), property_name)
        return config.resolve_property(property_name, args.config)


def _cli_deploy_dags(args):

    print(deploy_dags_folder)
    print(deploy_dags_folder.__class__)

    deploy_dags_folder(dags_dir=_resolve_dags_dir(args),
                       dags_bucket=_resolve_property(args, 'dags_bucket'),
                       clear_dags_folder=args.clear_dags_folder,
                       auth_method=args.auth_method,
                       vault_endpoint=_resolve_vault_endpoint(args),
                       vault_secret=args.vault_secret,
                       project_id=_resolve_property(args, 'gcp_project_id')
                       )


def _load_image_from_tar(image_tar_path:str):
    print(f'Loading Docker image from {image_tar_path} ...', )

def _cli_deploy_image(args):
    if args.image_tar_path:
        build_ver = _decode_version_number_from_file_name(Path(args.image_tar_path))
        load_image_from_tar(args.image_tar_path)
    else:
        build_ver = build_ver=args.version

    deploy_docker_image(build_ver=build_ver,
                        auth_method=args.auth_method,
                        docker_repository=_resolve_property(args, 'docker_repository'),
                        vault_endpoint=_resolve_vault_endpoint(args),
                        vault_secret=args.vault_secret
                        )

def _cli_build_image(args):
    pass

def _cli_build_package(args):
    pass

def _cli_build_dags(args):
    pass


def cli(raw_args) -> None:
    print("raw_args", raw_args)
    project_name = read_project_name_from_setup()
    parsed_args = _parse_args(project_name, raw_args)
    operation = parsed_args.operation

    if operation == 'run':
        set_configuration_env(parsed_args.config)
        root_package = find_root_package(project_name, read_project_package(parsed_args))
        cli_run(root_package, parsed_args.runtime, parsed_args.job, parsed_args.workflow)
    elif operation == 'deploy-image':
        _cli_deploy_image(parsed_args)
    elif operation == 'deploy-dags':
        _cli_deploy_dags(parsed_args)
    elif operation == 'deploy':
<<<<<<< HEAD
        _cli_deploy_dags(args)
        _cli_deploy_image(args)
    elif operation == 'build-dags':
        _cli_build_dags(args)
    elif operation == 'build-image':
        _cli_build_image(args)
    elif operation == 'build-package':
        _cli_build_package(args)
    elif operation == 'build':
        _cli_build_dags(args)
        _cli_build_image(args)
        _cli_build_package(args)
=======
        _cli_deploy_dags(parsed_args)
        _cli_deploy_image(parsed_args)
>>>>>>> ffb3d61f
    else:
        raise ValueError(f'Operation unknown - {operation}')<|MERGE_RESOLUTION|>--- conflicted
+++ resolved
@@ -227,15 +227,11 @@
     _create_deploy_image_parser(subparsers)
     _create_deploy_parser(subparsers)
 
-<<<<<<< HEAD
     _create_build_dags_parser(subparsers)
     _create_build_image_parser(subparsers)
     _create_build_parser(subparsers)
 
-    return parser.parse_args()
-=======
     return parser.parse_args(args)
->>>>>>> ffb3d61f
 
 
 def _create_build_parser(subparsers):
@@ -425,10 +421,6 @@
 
 
 def _cli_deploy_dags(args):
-
-    print(deploy_dags_folder)
-    print(deploy_dags_folder.__class__)
-
     deploy_dags_folder(dags_dir=_resolve_dags_dir(args),
                        dags_bucket=_resolve_property(args, 'dags_bucket'),
                        clear_dags_folder=args.clear_dags_folder,
@@ -481,9 +473,8 @@
     elif operation == 'deploy-dags':
         _cli_deploy_dags(parsed_args)
     elif operation == 'deploy':
-<<<<<<< HEAD
-        _cli_deploy_dags(args)
-        _cli_deploy_image(args)
+        _cli_deploy_dags(parsed_args)
+        _cli_deploy_image(parsed_args)
     elif operation == 'build-dags':
         _cli_build_dags(args)
     elif operation == 'build-image':
@@ -494,9 +485,5 @@
         _cli_build_dags(args)
         _cli_build_image(args)
         _cli_build_package(args)
-=======
-        _cli_deploy_dags(parsed_args)
-        _cli_deploy_image(parsed_args)
->>>>>>> ffb3d61f
     else:
         raise ValueError(f'Operation unknown - {operation}')