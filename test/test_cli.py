from unittest import TestCase
import mock

from bigflow.cli import *


class CliTestCase(TestCase):

    def setUp(self) -> None:
        global TEST_MODULE_PATH
        TEST_MODULE_PATH = Path(__file__).parent / 'test_module'

    def doCleanups(self) -> None:
        import_module("test_module.Unused1").started_jobs.clear()

    def test_should_walk_through_all_files_inside_package_tree(self):
        # when
        res = walk_module_files(TEST_MODULE_PATH)

        # then all files are listed
        res_as_list = list(res)
        absolute = str(Path(TEST_MODULE_PATH).absolute())
        expected = [(absolute, "__init__.py"), (absolute, "Unused1.py"), (absolute, "Unused2.py"),
                    (absolute, "Unused3.py")]
        self.assertCountEqual(expected, res_as_list)

        # and at the first position there are absolute paths
        for (path, name) in res_as_list:
            self.assertEqual('/', path[0], "Path should be absolute and start with /")
            expected_ending = 'bigflow/test/test_module'
            self.assertEqual(expected_ending, path[-len(expected_ending):])

    def test_should_walk_through_all_module_paths_inside_package_tree(self):
        # when
        res = walk_module_paths(TEST_MODULE_PATH)

        # then all packages are listed
        res_as_list = list(res)
        expected = ['test_module', 'test_module.Unused1', 'test_module.Unused2', 'test_module.Unused3']
        self.assertCountEqual(expected, list(res_as_list))

    def test_should_build_module_path_for_example_file(self):
        # given
        root_path = TEST_MODULE_PATH.parent
        module_file = "Unused1.py"
        file_path = TEST_MODULE_PATH

        # when
        res = build_module_path(root_path, file_path, module_file)

        # then
        self.assertEqual("test.test_module.Unused1", res)

    def test_should_walk_through_all_modules_inside_package_tree(self):
        # when
        res = walk_modules(TEST_MODULE_PATH)

        # then
        res = list(res)
        self.assertEqual(4, len(res))
        expected = ['test_module', 'test_module.Unused1', 'test_module.Unused2', 'test_module.Unused3']
        self.assertCountEqual(expected, [x.__name__ for x in res])

        unused2 = sorted(res, key=lambda x: x.__name__)[2]
        self.assertIn('workflow_1', dir(unused2))
        self.assertNotIn('workflow_2', dir(unused2))

    def test_should_walk_through_all_module_objects_inside_package_tree(self):
        # given
        modules = sorted(list(walk_modules(TEST_MODULE_PATH)), key=lambda x: x.__name__)
        unused2 = modules[2]  # !!!

        # when looks in unused2
        res = walk_module_objects(unused2, bf.Workflow)

        # then finds 1 bf.Workflow objects
        res = list(res)
        self.assertEqual(1, len(res))

        # when looks in unused2
        res = walk_module_objects(unused2, int)

        # then finds 3 int objects
        res = list(res)
        self.assertEqual(3, len(res))

    def test_should_walk_through_all_workflows_inside_package_tree(self):
        # when
        res = walk_workflows(TEST_MODULE_PATH)

        # then
        res = list(res)
        self.assertEqual(5, len(res))
        self.assertEqual('ID_1', res[0].workflow_id)
        self.assertEqual('@once', res[0].schedule_interval)
        self.assertEqual('ID_2', res[1].workflow_id)
        self.assertNotEqual('@once', res[1].schedule_interval)

    def test_should_find_existing_workflow(self):
        # when
        res = find_workflow(TEST_MODULE_PATH, 'ID_1')

        # then
        self.assertEqual(bf.Workflow, type(res))
        self.assertEqual('ID_1', res.workflow_id)
        self.assertEqual('@once', res.schedule_interval)

    def test_should_not_find_non_existing_workflow(self):
        with self.assertRaises(ValueError) as cm:
            # when
            find_workflow(TEST_MODULE_PATH, 'NOT_EXISTING_ID')

        # then
        exception_message = cm.exception.args[0]
        expected_prefix = "Workflow with id NOT_EXISTING_ID not found in package "
        expected_suffix = "bigflow/test/test_module"
        self.assertEqual(exception_message[:len(expected_prefix)], expected_prefix)
        self.assertEqual(exception_message[-len(expected_suffix):], expected_suffix)

    def test_should_raise_exception_when_no_jobid_and_no_workflow(self):
        # given
        root_package = find_root_package(None, "test.test_module")

        with self.assertRaises(ValueError):
            # when
            cli_run(root_package)

    def test_should_raise_exception_when_job_id_incorrect(self):
        # given
        root_package = find_root_package(None, "test.test_module")

        with self.assertRaises(ValueError):
            # when just job id
            cli_run(root_package, full_job_id="J_ID_1")

        with self.assertRaises(ValueError):
            # when just workflow id
            cli_run(root_package, full_job_id="ID_1")

    def test_should_set_configuration_env(self):
        # given
        import os
        to_set = "Come fake config"
        self.assertNotEqual(to_set, os.environ.get('bf_env', None))

        # when
        set_configuration_env(to_set)

        # then
        self.assertEqual(to_set, os.environ.get('bf_env', None))

    def test_should_find_root_package_when_root_package_used(self):
        # when
        res = find_root_package(None, "test.test_module")

        # then
        self.assertEqual(resolve(TEST_MODULE_PATH), resolve(res))

    def test_should_find_root_package_when_root_used_project_name_used(self):
        # given
        test_module_src = resolve(TEST_MODULE_PATH)

        # when
        res = find_root_package(test_module_src, "some_other_path")

        # then
        self.assertEqual(test_module_src, resolve(res))

    def test_should_run_workflow(self):
        # given
        root_package = find_root_package(None, "test.test_module")

        # when
        cli_run(root_package, workflow_id="ID_3")

        # then
        self.assert_started_jobs(['J_ID_3', 'J_ID_4'])

        # when
        cli_run(root_package, workflow_id="ID_4")

        # then
        self.assert_started_jobs(['J_ID_3', 'J_ID_4', 'J_ID_5'])

    def test_should_run_workflow_multiple_times(self):
        # given
        root_package = find_root_package(None, "test.test_module")

        # when
        cli_run(root_package, workflow_id="ID_3")
        cli_run(root_package, workflow_id="ID_3")

        # then
        self.assert_started_jobs(['J_ID_3', 'J_ID_4', 'J_ID_3', 'J_ID_4'])

    def test_should_run_job(self):
        # given
        root_package = find_root_package(None, "test.test_module")

        # when
        cli_run(root_package, full_job_id="ID_3.J_ID_3")

        # then
        self.assert_started_jobs(['J_ID_3'])

        # when
        cli_run(root_package, full_job_id="ID_3.J_ID_4")

        # then
        self.assert_started_jobs(['J_ID_3', 'J_ID_4'])

        # when
        cli_run(root_package, full_job_id="ID_4.J_ID_5")

        # then
        self.assert_started_jobs(['J_ID_3', 'J_ID_4', 'J_ID_5'])

    def test_should_run_job_multiple_times(self):
        # given
        root_package = find_root_package(None, "test.test_module")

        # when
        cli_run(root_package, full_job_id="ID_3.J_ID_3")
        cli_run(root_package, full_job_id="ID_3.J_ID_3")

        # then
        self.assert_started_jobs(['J_ID_3', 'J_ID_3'])

    def test_should_read_project_package_if_set(self):
        # given
        args = lambda: None
        expected = "ROOT_VALUE"
        args.project_package = expected

        # when
        res = read_project_package(args)

        # then
        self.assertEqual(expected, res)

    def test_should_return_None_when_no_root_property(self):
        # given
        args = lambda: None

        # when
        res = read_project_package(args)

        # then
        self.assertEqual(None, res)

    def assert_started_jobs(self, ids):
        self.assertEqual(ids, import_module("test_module.Unused1").started_jobs)

    def test_should_raise_error_when_deployment_config_is_needed_but_missing(self):
        with self.assertRaises(ValueError):
            # when
            cli(['deploy-dags'])

    @mock.patch('bigflow.cli.deploy_dags_folder')
    def test_should_call_cli_deploy_dags_command__with_defaults_and_with_implicit_deployment_config_file(self,
                                                                                                         deploy_dags_folder_mock):
        # given
        dc_file = self._touch_file('deployment_config.py',
        '''
from bigflow import Config

deployment_config = Config(name='dev',
                           properties={
                               'gcp_project_id': 'my-gcp-project-id',
                               'dags_bucket': 'my-dags-bucket',
                               'vault_secret': 'secret'
                           })
        ''')

        # when
        cli(['deploy-dags'])

        # then
        deploy_dags_folder_mock.assert_called_with(auth_method='local_account',
                                                   clear_dags_folder=False,
                                                   dags_bucket='my-dags-bucket',
                                                   dags_dir=self._expected_default_dags_dir(),
                                                   project_id='my-gcp-project-id',
                                                   vault_endpoint=None,
                                                   vault_secret='secret')

        dc_file.unlink()

    @mock.patch('bigflow.cli.deploy_dags_folder')
    def test_should_call_cli_deploy_dags_command_for_different_environments(self, deploy_dags_folder_mock):
        # given
        dc_file = self._touch_file('deployment_config.py',
        '''
from bigflow import Config

deployment_config = Config(name='dev',
                          properties={
                              'gcp_project_id': 'my-gcp-dev-project-id',
                              'dags_bucket': 'my-dags-dev-bucket',
                              'vault_secret': 'secret-dev'
                          })\
    .add_configuration(name='prod',
                          properties={
                              'gcp_project_id': 'my-gcp-prod-project-id',
                              'dags_bucket': 'my-dags-prod-bucket',
                              'vault_secret': 'secret-prod'
                          })

        ''')

        # when
        cli(['deploy-dags'])

        # then
        deploy_dags_folder_mock.assert_called_with(auth_method='local_account',
                                                   clear_dags_folder=False,
                                                   dags_bucket='my-dags-dev-bucket',
                                                   dags_dir=self._expected_default_dags_dir(),
                                                   project_id='my-gcp-dev-project-id',
                                                   vault_endpoint=None,
                                                   vault_secret='secret-dev')

        # when
        cli(['deploy-dags', '--config', 'dev'])

        # then
        deploy_dags_folder_mock.assert_called_with(auth_method='local_account',
                                                   clear_dags_folder=False,
                                                   dags_bucket='my-dags-dev-bucket',
                                                   dags_dir=self._expected_default_dags_dir(),
                                                   project_id='my-gcp-dev-project-id',
                                                   vault_endpoint=None,
                                                   vault_secret='secret-dev')

        # when
        cli(['deploy-dags', '--config', 'prod'])

        # then
        deploy_dags_folder_mock.assert_called_with(auth_method='local_account',
                                                   clear_dags_folder=False,
                                                   dags_bucket='my-dags-prod-bucket',
                                                   dags_dir=self._expected_default_dags_dir(),
                                                   project_id='my-gcp-prod-project-id',
                                                   vault_endpoint=None,
                                                   vault_secret='secret-prod')

        dc_file.unlink()

    @mock.patch('bigflow.cli.deploy_dags_folder')
    def test_should_call_cli_deploy_dags_command__when_parameters_are_given_by_explicit_deployment_config_file(self,
                                                                                                               deploy_dags_folder_mock):
        # given
        dc_file = self._touch_file('deployment_config_another.py',
        '''
from bigflow import Config

deployment_config = Config(name='dev',
                        properties={
                               'gcp_project_id': 'my-another-gcp-project-id',
                               'vault_endpoint': 'my-another-vault-endpoint',
                               'dags_bucket': 'my-another-dags-bucket',
                               'vault_secret': 'secrett'
                        })
        ''')

        # when
        cli(['deploy-dags',
             '--deployment-config-path', dc_file.as_posix(),
             '--dags-dir', '/tmp/my-dags-dir',
             '--auth-method', 'vault'
             ])

        # then
        deploy_dags_folder_mock.assert_called_with(auth_method='vault',
                                                   clear_dags_folder=False,
                                                   dags_bucket='my-another-dags-bucket',
                                                   dags_dir='/tmp/my-dags-dir',
                                                   project_id='my-another-gcp-project-id',
                                                   vault_endpoint='my-another-vault-endpoint',
                                                   vault_secret='secrett')

        dc_file.unlink()

    @mock.patch('bigflow.cli.deploy_dags_folder')
    def test_should_call_cli_deploy_dags_command__when_all_parameters_are_given_by_cli_arguments(self,
                                                                                                 deploy_dags_folder_mock):
        # when
        cli(['deploy-dags',
             '--dags-bucket', 'my-dags-bucket',
             '--dags-dir', '/tmp/my-dags-dir',
             '--vault-endpoint', 'my-vault-endpoint',
             '--gcp-project-id', 'my-gcp-project-id',
             '--auth-method', 'vault',
             '--clear-dags-folder',
             '--vault-secret', 'secrett'
             ])

        # then
        deploy_dags_folder_mock.assert_called_with(auth_method='vault',
                                                   clear_dags_folder=True,
                                                   dags_bucket='my-dags-bucket',
                                                   dags_dir='/tmp/my-dags-dir',
                                                   project_id='my-gcp-project-id',
                                                   vault_endpoint='my-vault-endpoint',
                                                   vault_secret='secrett')

    @mock.patch('bigflow.cli.deploy_docker_image')
    def test_should_call_cli_deploy_image_command__with_defaults_and_with_implicit_deployment_config_file(self,
                                                                                                          deploy_docker_image_mock):
        # given
        dc_file = self._touch_file('deployment_config.py',
        '''
from bigflow import Config

deployment_config = Config(name='dev',
                          properties={
                              'docker_repository': 'my-docker--repository'
                          })
        ''')

        # when
        cli(['deploy-image', '--image-tar-path', 'image-0.0.2.tar'])

        # then
        deploy_docker_image_mock.assert_called_with(auth_method='local_account',
                                                    docker_repository='my-docker--repository',
                                                    image_tar_path='image-0.0.2.tar',
                                                    vault_endpoint=None,
                                                    vault_secret=None)

        dc_file.unlink()

    @mock.patch('bigflow.cli.deploy_docker_image')
    def test_should_call_cli_deploy_image_command__with_explicit_deployment_config_file(self, deploy_docker_image_mock):
        # given
        dc_file = self._touch_file('my_deployment_config.py',
        '''
from bigflow import Config

deployment_config = Config(name='dev',
                         properties={
                             'docker_repository': 'my-another-docker-repository' ,
                             'vault_endpoint' : 'my-another-vault-endpoint'
                         })
        ''')

        # when
        cli(['deploy-image',
             '--image-tar-path', 'image-0.0.3.tar',
             '--deployment-config-path', dc_file.as_posix(),
             '--auth-method', 'vault',
             '--vault-secret', 'secrett'
             ])

        # then
        deploy_docker_image_mock.assert_called_with(auth_method='vault',
                                                    docker_repository='my-another-docker-repository',
                                                    image_tar_path='image-0.0.3.tar',
                                                    vault_endpoint='my-another-vault-endpoint',
                                                    vault_secret='secrett')

        dc_file.unlink()

    @mock.patch('bigflow.cli.deploy_docker_image')
    def test_should_call_cli_deploy_image_command__when_all_parameters_are_given_by_cli_arguments_and_image_is_loaded_from_tar(
            self, deploy_docker_image_mock):
        # when
        cli(['deploy-image',
             '--image-tar-path', 'image-0.0.1.tar',
             '--docker-repository', 'my-docker-repository',
             '--vault-endpoint', 'my-vault-endpoint',
             '--auth-method', 'vault',
             '--vault-secret', 'secrett'
             ])

        # then
        deploy_docker_image_mock.assert_called_with(auth_method='vault',
                                                    docker_repository='my-docker-repository',
                                                    image_tar_path='image-0.0.1.tar',
                                                    vault_endpoint='my-vault-endpoint',
                                                    vault_secret='secrett')

    @mock.patch('bigflow.cli.deploy_docker_image')
    def test_should_find_tar_in_image_directory(self, deploy_docker_image_mock):
        # given
        dc_file = self._touch_file('image-123.tar', '', 'image')

        # when
        cli(['deploy-image',
             '--docker-repository', 'my-docker-repository',
             '--vault-endpoint', 'my-vault-endpoint',
             '--auth-method', 'vault',
             '--vault-secret', 'secrett'
             ])

        # then
        deploy_docker_image_mock.assert_called_with(auth_method='vault',
                                                    docker_repository='my-docker-repository',
                                                    image_tar_path='image/image-123.tar',
                                                    vault_endpoint='my-vault-endpoint',
                                                    vault_secret='secrett')

        dc_file.unlink()

    @mock.patch('bigflow.cli.deploy_dags_folder')
    @mock.patch('bigflow.cli.deploy_docker_image')
    def test_should_call_both_deploy_methods_with_deploy_command(self, deploy_docker_image_mock,
                                                                 deploy_dags_folder_mock):
        # given
        dc_file = self._touch_file('deployment_config.py',
        '''
from bigflow import Config

deployment_config = Config(name='dev',
                         properties={
                             'docker_repository': 'my-docker--repository',
                             'gcp_project_id': 'my-gcp-project-id',
                            'dags_bucket': 'my-dags-bucket'
                         })
        ''')

        # when
        cli(['deploy', '-i', 'my-images/image-version'])

        # then
        deploy_dags_folder_mock.assert_called_with(auth_method='local_account',
                                                   clear_dags_folder=False,
                                                   dags_bucket='my-dags-bucket',
                                                   dags_dir=self._expected_default_dags_dir(),
                                                   project_id='my-gcp-project-id',
                                                   vault_endpoint=None,
                                                   vault_secret=None)

        deploy_docker_image_mock.assert_called_with(auth_method='local_account',
                                                    docker_repository='my-docker--repository',
                                                    image_tar_path='my-images/image-version',
                                                    vault_endpoint=None,
                                                    vault_secret=None)

        dc_file.unlink()

    @mock.patch('bigflow.cli._cli_build_dags')
    def test_should_call_cli_build_dags_command(self, _cli_build_dags_mock):
        # when
        cli(['build-dags'])

        # then
        _cli_build_dags_mock.assert_called_with(Namespace(operation='build-dags', start_time=None, workflow=None, verbose=False))

        # when
        cli(['build-dags', '-t', '2020-01-01 00:00:00'])

        # then
<<<<<<< HEAD
        _cli_build_dags_mock.assert_called_with(Namespace(operation='build-dags', start_time='2020-01-01 00:00:00', workflow=None, verbose=False))
=======
        _cli_build_dags_mock.assert_called_with(
            Namespace(operation='build-dags', start_time='2020-01-01 00:00:00', workflow=None))
>>>>>>> a3aa1dfd

        # when
        cli(['build-dags', '-w', 'some_workflow'])

        # then
<<<<<<< HEAD
        _cli_build_dags_mock.assert_called_with(Namespace(operation='build-dags', start_time=None, workflow='some_workflow', verbose=False))
=======
        _cli_build_dags_mock.assert_called_with(
            Namespace(operation='build-dags', start_time=None, workflow='some_workflow'))
>>>>>>> a3aa1dfd

        # when
        cli(['build-dags', '-w', 'some_workflow', '-t', '2020-01-01 00:00:00'])

        # then
<<<<<<< HEAD
        _cli_build_dags_mock.assert_called_with(Namespace(operation='build-dags', start_time='2020-01-01 00:00:00', workflow='some_workflow', verbose=False))
=======
        _cli_build_dags_mock.assert_called_with(
            Namespace(operation='build-dags', start_time='2020-01-01 00:00:00', workflow='some_workflow'))
>>>>>>> a3aa1dfd

        # when
        cli(['build-dags', '-w', 'some_workflow', '-t', '2020-01-01'])

        # then
<<<<<<< HEAD
        _cli_build_dags_mock.assert_called_with(Namespace(operation='build-dags', start_time='2020-01-01', workflow='some_workflow', verbose=False))
=======
        _cli_build_dags_mock.assert_called_with(
            Namespace(operation='build-dags', start_time='2020-01-01', workflow='some_workflow'))
>>>>>>> a3aa1dfd

        # when
        with self.assertRaises(SystemExit):
            cli(['build-dags', '-w', 'some_workflow', '-t', '20200101'])

    @mock.patch('bigflow.cli._cli_build_image')
    def test_should_call_cli_build_image_command(self, _cli_build_image_mock):
        # when
        cli(['build-image'])

        # then
        _cli_build_image_mock.assert_called_with(Namespace(operation='build-image', verbose=False))

    @mock.patch('bigflow.cli.run_process')
    @mock.patch('bigflow.cli.validate_project_setup')
    def test_should_call_build_command_through_CLI(
            self, validate_project_setup_mock, run_process_mock):
        # given
        validate_project_setup_mock.return_value = '.'

        # when
        cli(['build'])

        # then
        self.assertEqual(run_process_mock.call_count, 1)
        run_process_mock.assert_any_call('python project_setup.py build_project'.split(' '))

    @mock.patch('bigflow.cli._cli_build_package')
    def test_should_call_cli_build_package_command(self, _cli_build_package_mock):
        # when
        cli(['build-package'])

        # then
        _cli_build_package_mock.assert_called_with()

    @mock.patch('bigflow.cli._cli_build')
    def test_should_call_cli_build_command(self, _cli_build_mock):
        # when
        cli(['build'])

        # then
        _cli_build_mock.assert_called_with(Namespace(operation='build', start_time=None, workflow=None, verbose=False))

        # when
        cli(['build', '--start-time', '2020-01-01 00:00:00'])

        # then
<<<<<<< HEAD
        _cli_build_mock.assert_called_with(Namespace(operation='build', start_time='2020-01-01 00:00:00', workflow=None, verbose=False))
=======
        _cli_build_mock.assert_called_with(
            Namespace(operation='build', start_time='2020-01-01 00:00:00', workflow=None))
>>>>>>> a3aa1dfd

        # when
        cli(['build', '--start-time', '2020-01-01 00:00:00', '--workflow', 'some_workflow'])

        # then
<<<<<<< HEAD
        _cli_build_mock.assert_called_with(Namespace(operation='build', start_time='2020-01-01 00:00:00', workflow='some_workflow', verbose=False))
=======
        _cli_build_mock.assert_called_with(
            Namespace(operation='build', start_time='2020-01-01 00:00:00', workflow='some_workflow'))
>>>>>>> a3aa1dfd

    @mock.patch('bigflow.cli.run_process')
    @mock.patch('bigflow.cli.validate_project_setup')
    def test_should_call_build_package_command_through_CLI(self, validate_project_setup_mock, run_process_mock):
        # when
        cli(['build-package'])

        # then
        self.assertEqual(run_process_mock.call_count, 1)
        run_process_mock.assert_any_call('python project_setup.py build_project --build-package')

    @mock.patch('bigflow.cli.run_process')
    @mock.patch('bigflow.cli.find_file')
    @mock.patch('bigflow.cli.validate_project_setup')
    def test_should_call_build_image_command_through_CLI(self, validate_project_setup_mock, find_file_mock,
                                                         run_process_mock):
        # when
        cli(['build-image'])

        # then
        self.assertEqual(run_process_mock.call_count, 1)
        run_process_mock.assert_any_call('python project_setup.py build_project --build-image')

    @mock.patch('bigflow.cli.run_process')
    @mock.patch('bigflow.cli.validate_project_setup')
    def test_should_call_build_dags_command_through_CLI(self, validate_project_setup_mock, run_process_mock):
        # when
        cli(['build-dags'])

        # then
        self.assertEqual(run_process_mock.call_count, 1)
        run_process_mock.assert_any_call('python project_setup.py build_project --build-dags'.split(' '))

    @mock.patch('bigflow.cli.run_process')
    @mock.patch('bigflow.cli.validate_project_setup')
    def test_should_validate_project_setup_before_build(
            self, validate_project_setup_mock, run_process_mock):
        # when
        cli(['build'])
        cli(['build-image'])
        cli(['build-dags'])
        cli(['build-package'])

        # then
        self.assertEqual(validate_project_setup_mock.call_count, 4)

    @mock.patch('bigflow.cli.get_version')
    def test_should_call_cli_project_version_command(self, get_version):
        # when
        cli(['project-version'])

        # then
        get_version.assert_called_once()

    @mock.patch('bigflow.cli.get_version')
    def test_should_call_cli_project_version_command_by_alias(self, get_version):
        # when
        cli(['pv'])

        # then
        get_version.assert_called_once()

    @mock.patch('bigflow.cli.release')
    def test_should_call_cli_release_command_with_no_args(self, release):
        # when
        cli(['release'])

        # then
        release.assert_called_once_with(None)

    @mock.patch('bigflow.cli.release')
    def test_should_call_cli_release_command_with_identity_file(self, release):
        # when
        cli(['release', '--ssh-identity-file', 'path/to/identity_file'])

        # then
        release.assert_called_once_with('path/to/identity_file')

    @mock.patch('bigflow.cli.release')
    def test_should_call_cli_release_command_with_identity_file_parameter_shortcut(self, release):
        # when
        cli(['release', '-i', 'path/to/identity_file'])

        # then
        release.assert_called_once_with('path/to/identity_file')

    @mock.patch('bigflow.cli.gcloud_project_list')
    @mock.patch('bigflow.cli.project_id_input')
    def test_should_gcp_project_flow_return_project_from_user(self, project_id_input_mock, gcloud_project_list_mock):
        # given
        gcloud_project_list_mock.return_value = '''PROJECT_ID                      NAME                            PROJECT_NUMBER
some-project-id                            SOME PROJECT                   047902537028
another-project-id                         ANOTHER PROJECT                002242200764'''
        project_id_input_mock.return_value = 'some-project-id'
        # when
        project = gcp_project_flow(0)

        # then
        self.assertEqual(project, 'some-project-id')

    @mock.patch('bigflow.cli.get_default_project_from_gcloud')
    @mock.patch('bigflow.cli.gcloud_project_list')
    @mock.patch('bigflow.cli.project_id_input')
    def test_should_gcp_project_flow_return_project_from_gcloud_if_project_not_provided_by_user(self,
                                                                                                project_id_input_mock,
                                                                                                gcloud_project_list_mock,
                                                                                                get_default_project_from_gcloud_mock):
        # given
        gcloud_project_list_mock.return_value = '''PROJECT_ID                      NAME                            PROJECT_NUMBER
some-project-id                            SOME PROJECT                   047902537028
another-project-id                         ANOTHER PROJECT                002242200764'''
        project_id_input_mock.return_value = ''
        get_default_project_from_gcloud_mock.return_value = 'another-project-id'
        # when
        project = gcp_project_flow(0)

        # then
        self.assertEqual(project, 'another-project-id')

    @mock.patch('bigflow.cli.gcloud_project_list')
    @mock.patch('bigflow.cli.project_id_input')
    def test_should_gcp_project_flow_allow_user_to_enter_project_again_if_wrong_project_passed(self,
                                                                                               project_id_input_mock,
                                                                                               gcloud_project_list_mock):
        # given
        gcloud_project_list_mock.return_value = '''PROJECT_ID                      NAME                            PROJECT_NUMBER
some-project-id                            SOME PROJECT                   047902537028
another-project-id                         ANOTHER PROJECT                002242200764'''
        project_id_input_mock.side_effect = ['fake-project', 'some-project-id']
        # when
        project = gcp_project_flow(0)

        # then
        self.assertEqual(project, 'some-project-id')

    @mock.patch('bigflow.cli._cli_start_project')
    def test_should_call_cli_start_project_command(self, cli_start_project_mock):
        # when
        cli(['start-project'])

        # then
        self.assertEqual(cli_start_project_mock.call_count, 1)

    @mock.patch('builtins.print')
    def test_should_call_cli_logs_command(self, print_mock):
        # when
        root_package = find_root_package(None, "test.cli_logs_regular_workflows")
        cli_logs(root_package)

        # then
        print_mock.assert_called_with(
            '\n*************************LOGS LINK*************************\nInfrastructure logs:'
            ' \nsome-project-id: https://console.cloud.google.com/logs/query;query=%28'
            'severity%3E%3D%22WARNING%22%0'
            'Aresource.type%3D%22k8s_pod%22%0A%22'
            'Error%3A%22%29%0AOR%0A%28'
            'severity%3E%3D%22WARNING%22%0A'
            'resource.type%3D%22k8s_container%22%0A'
            'resource.labels.container_name%3D%22base%22%0A%29%0A'
            'OR%0A%28'
            'resource.type%3D%22dataflow_step%22%0A'
            'log_name%3D%22projects%2Fsome-project-id%2Flogs%2Fdataflow.googleapis.com%252Fjob-message%22%0A'
            'labels.workflow_id%3D%22ID_1%22%0A'
            'severity%3E%3D%22WARNING%22%0A%29\n'
            'another-project-id: https://console.cloud.google.com/logs/query;query=%28'
            'severity%3E%3D%22WARNING%22%0A'
            'resource.type%3D%22k8s_pod%22%0A%22'
            'Error%3A%22%29%0AOR%0A%28'
            'severity%3E%3D%22WARNING%22%0A'
            'resource.type%3D%22k8s_container%22%0A'
            'resource.labels.container_name%3D%22base%22%0A%29%0A'
            'OR%0A%28'
            'resource.type%3D%22dataflow_step%22%0A'
            'log_name%3D%22projects%2Fanother-project-id%2Flogs%2Fdataflow.googleapis.com%252Fjob-message%22%0A'
            'labels.workflow_id%3D%22ID_2%22%0A'
            'severity%3E%3D%22WARNING%22%0A%29\nWorkflow logs: \nID_1: https://console.cloud.google.com/logs/query;query='
            'logName%3D%22projects%2Fsome-project-id%2Flogs%2FID_1%22%0Alabels.workflow_id%3D%22ID_1%22%0A'
            '\nID_2: https://console.cloud.google.com/logs/query;query='
            'logName%3D%22projects%2Fanother-project-id%2Flogs%2FID_2%22%0Alabels.workflow_id%3D%22ID_2%22%0A'
            '\n***********************************************************')


    @mock.patch('builtins.print')
    def test_should_call_cli_logs_and_use_log_name_if_provided(self, print_mock):
        # when
        root_package = find_root_package(None, "test.cli_logs_log_name_workflow")
        cli_logs(root_package)

        # then
        print_mock.assert_called_with(
            '\n*************************LOGS LINK*************************\nInfrastructure logs: \nsome-project-id: '
            'https://console.cloud.google.com/logs/query;query=%28'
            'severity%3E%3D%22WARNING%22%0A'
            'resource.type%3D%22k8s_pod%22%0A%22'
            'Error%3A%22%29%0AOR%0A%28'
            'severity%3E%3D%22WARNING%22%0A'
            'resource.type%3D%22k8s_container%22%0A'
            'resource.labels.container_name%3D%22base%22%0A%29%0A'
            'OR%0A%28'
            'resource.type%3D%22dataflow_step%22%0A'
            'log_name%3D%22projects%2Fsome-project-id%2Flogs%2Fdataflow.googleapis.com%252Fjob-message%22%0A'
            'labels.workflow_id%3D%22ID_1%22%0A'
            'severity%3E%3D%22WARNING%22%0A%29\nWorkflow logs: \nID_1: https://console.cloud.google.com/logs/query;query='
            'logName%3D%22projects%2Fsome-project-id%2Flogs%2Fname-log%22%0A'
            'labels.workflow_id%3D%22ID_1%22%0A\n***********************************************************')



    @mock.patch('builtins.print')
    def test_should_deduplicate_projects_id(self, print_mock):
        # when
        root_package = find_root_package(None, "test.cli_logs_duplicated_workflows")
        cli_logs(root_package)

        # then
        print_mock.assert_called_with(
            '\n*************************LOGS LINK*************************\nInfrastructure logs: '
            '\nsome-project-id: https://console.cloud.google.com/logs/query;query=%28'
            'severity%3E%3D%22WARNING%22%0A'
            'resource.type%3D%22k8s_pod%22%0A%22'
            'Error%3A%22%29%0AOR%0A%28'
            'severity%3E%3D%22WARNING%22%0A'
            'resource.type%3D%22k8s_container%22%0A'
            'resource.labels.container_name%3D%22base%22%0A%29%0AOR%0A%28'
            'resource.type%3D%22dataflow_step%22%0A'
            'log_name%3D%22projects%2Fsome-project-id%2Flogs%2Fdataflow.googleapis.com%252Fjob-message%22%0A'
            'labels.workflow_id%3D%22ID_2%22%0A'
            'severity%3E%3D%22WARNING%22%0A%29\nWorkflow logs: \nID_1: https://console.cloud.google.com/logs/query;query='
            'logName%3D%22projects%2Fsome-project-id%2Flogs%2FID_1%22%0A'
            'labels.workflow_id%3D%22ID_1%22%0A\nID_2: https://console.cloud.google.com/logs/query;query='
            'logName%3D%22projects%2Fsome-project-id%2Flogs%2FID_2%22%0Alabels.workflow_id%3D%22ID_2%22%0A'
            '\n***********************************************************')



    def test_should_raise_exception_if_no_workflow_with_log_config_found(self):
        root_package = find_root_package("fake_project_name", None)
        with self.assertRaises(Exception) as e:
            cli_logs(root_package)
        self.assertEqual(str(e.exception), 'Found no workflows with configured logging.')

    def test_should_throw_if_log_module_is_not_installed(self):
        # given
        with mock.patch.dict('sys.modules', {'bigflow.log': None}):
            # when
            with self.assertRaises(Exception):
                cli(['logs'])

    def _expected_default_dags_dir(self):
        return (Path(os.getcwd()) / '.dags').as_posix()

    def _touch_file(self, file_name: str, content: str = '', directory: Optional[str] = None):
        if directory:
            workdir = Path(os.path.join(os.getcwd(), directory))
            workdir.mkdir(exist_ok=True)
        else:
            workdir = Path(os.getcwd())
        f = workdir / file_name
        f.touch()
        f.write_text(content)
        return f

    @mock.patch('bigflow.cli._cli_build')
    @mock.patch.object(logging.root, 'handlers', new=[])
    def test_should_enble_info_logging(self, cli_build):
        # when
        cli(["build"])

        # then
        self.assertEqual(len(logging.root.handlers), 1)
        self.assertIsInstance(logging.root.handlers[0], logging.StreamHandler)
        self.assertEqual(logging.root.level, logging.INFO)

    @mock.patch('bigflow.cli._cli_build')
    @mock.patch.object(logging.root, 'handlers', new=[])
    def test_should_enble_debug_logging_when_verbose_flag_is_specified(self, cli_build):
        # when
        cli(["--verbose", "build"])

        # then
        self.assertEqual(len(logging.root.handlers), 1)
        self.assertIsInstance(logging.root.handlers[0], logging.StreamHandler)
        self.assertEqual(logging.root.level, logging.DEBUG)


class ValidateProjectSetupTestCase(TestCase):

    @mock.patch('bigflow.cli.check_if_project_setup_exists')
    @mock.patch('bigflow.cli.run_process')
    def test_should_raise_error_if_no_expected_message_found_in_setup_output(
            self, run_process_mock, check_if_project_setup_exists_mock):
        # given
        run_process_mock.return_value = 'Unexpected message'

        # then
        with self.assertRaises(ValueError) as e:
            # when
            validate_project_setup()<|MERGE_RESOLUTION|>--- conflicted
+++ resolved
@@ -551,45 +551,25 @@
         cli(['build-dags', '-t', '2020-01-01 00:00:00'])
 
         # then
-<<<<<<< HEAD
         _cli_build_dags_mock.assert_called_with(Namespace(operation='build-dags', start_time='2020-01-01 00:00:00', workflow=None, verbose=False))
-=======
-        _cli_build_dags_mock.assert_called_with(
-            Namespace(operation='build-dags', start_time='2020-01-01 00:00:00', workflow=None))
->>>>>>> a3aa1dfd
 
         # when
         cli(['build-dags', '-w', 'some_workflow'])
 
         # then
-<<<<<<< HEAD
         _cli_build_dags_mock.assert_called_with(Namespace(operation='build-dags', start_time=None, workflow='some_workflow', verbose=False))
-=======
-        _cli_build_dags_mock.assert_called_with(
-            Namespace(operation='build-dags', start_time=None, workflow='some_workflow'))
->>>>>>> a3aa1dfd
 
         # when
         cli(['build-dags', '-w', 'some_workflow', '-t', '2020-01-01 00:00:00'])
 
         # then
-<<<<<<< HEAD
         _cli_build_dags_mock.assert_called_with(Namespace(operation='build-dags', start_time='2020-01-01 00:00:00', workflow='some_workflow', verbose=False))
-=======
-        _cli_build_dags_mock.assert_called_with(
-            Namespace(operation='build-dags', start_time='2020-01-01 00:00:00', workflow='some_workflow'))
->>>>>>> a3aa1dfd
 
         # when
         cli(['build-dags', '-w', 'some_workflow', '-t', '2020-01-01'])
 
         # then
-<<<<<<< HEAD
         _cli_build_dags_mock.assert_called_with(Namespace(operation='build-dags', start_time='2020-01-01', workflow='some_workflow', verbose=False))
-=======
-        _cli_build_dags_mock.assert_called_with(
-            Namespace(operation='build-dags', start_time='2020-01-01', workflow='some_workflow'))
->>>>>>> a3aa1dfd
 
         # when
         with self.assertRaises(SystemExit):
@@ -637,23 +617,14 @@
         cli(['build', '--start-time', '2020-01-01 00:00:00'])
 
         # then
-<<<<<<< HEAD
+
         _cli_build_mock.assert_called_with(Namespace(operation='build', start_time='2020-01-01 00:00:00', workflow=None, verbose=False))
-=======
-        _cli_build_mock.assert_called_with(
-            Namespace(operation='build', start_time='2020-01-01 00:00:00', workflow=None))
->>>>>>> a3aa1dfd
 
         # when
         cli(['build', '--start-time', '2020-01-01 00:00:00', '--workflow', 'some_workflow'])
 
         # then
-<<<<<<< HEAD
         _cli_build_mock.assert_called_with(Namespace(operation='build', start_time='2020-01-01 00:00:00', workflow='some_workflow', verbose=False))
-=======
-        _cli_build_mock.assert_called_with(
-            Namespace(operation='build', start_time='2020-01-01 00:00:00', workflow='some_workflow'))
->>>>>>> a3aa1dfd
 
     @mock.patch('bigflow.cli.run_process')
     @mock.patch('bigflow.cli.validate_project_setup')
