--- conflicted
+++ resolved
@@ -20,13 +20,6 @@
 
         # then
         for step in definition:
-<<<<<<< HEAD
-            step.assert_has_calls([mock.call.execute(JobContext(
-                runtime=datetime.datetime(2019, 1, 1, 0, 0),
-                runtime_as_str='2019-01-01',
-                workflow=workflow
-            ))])
-=======
             step.assert_has_calls([
                 mock.call.execute(JobContext(
                     runtime=datetime.datetime(2019, 1, 1),
@@ -34,7 +27,6 @@
                     workflow=workflow,
                 )),
             ])
->>>>>>> 604c0bfb
 
     def test_should_run_single_job(self):
         # given
