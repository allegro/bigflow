--- conflicted
+++ resolved
@@ -33,10 +33,7 @@
         # then
         self.assertEqual(config.resolve('dev'), {'a':1, 'b':'x'})
 
-<<<<<<< HEAD
-=======
-
->>>>>>> c36042e4
+
     def test_should_smartly_resolve_properties_with_placeholders(self):
         # when
         config = Config('dev', {
@@ -143,14 +140,6 @@
             Config('dev', {'a': 1}, is_default=True)\
                 .add_configuration('prod', {'a': 2}, is_default=True)
 
-<<<<<<< HEAD
-    def test_should_raise_an_error_when_docker_repository_not_in_lower_case(self):
-        with self.assertRaises(ValueError):
-            Config('dev', {'docker_repository': 'Docker_repository'})
-        with self.assertRaises(ValueError):
-            Config('dev', {'docker_repository': 'docker_repository'}).add_configuration('prod', {'docker_repository': 'Docker_repository'})
-=======
->>>>>>> c36042e4
 
     def test_should_use_default_env_from_master_config_when_no_env_is_given(self):
         # when
