# Configuration

Configuration in Bigflow is managed as Python code in `bigflow.Config` objects.
It follows the [Configuration as Code](https://rollout.io/blog/configuration-as-code-everything-need-know/) principle.

You will use `bigflow.Config` to configure individual workflows as well
as to configure GCP deployment of your project.

## Config object

Here is the example of a `Config`:

```python
from bigflow import Config

deployment_config = Config(name='dev',
                           properties={
                               'gcp_project_id': '{env}-project-id',
                               'docker_repository_project':  'my-shared-docker-project-id',
                               'docker_repository': 'eu.gcr.io/{docker_repository_project}/my-analytics',
                               'vault_endpoint': 'https://example.com/vault',
                               'dags_bucket': 'europe-west1-my-1234-bucket'
                           })\
        .add_configuration(name='prod',
                           properties={
                               'dags_bucket': 'europe-west1-my-4321-bucket'
                           })
```

`Config` is the combination of Python `dicts` with
some extra features that are useful for configuring things:

1. The `Config` object holds multiple named configurations, one configuration
per each environment (here `dev` and `prod`).

1. Properties with constant values (here `vault_endpoint`, `docker_repository_project` and `docker_repository`) 
are defined only once in the master configuration (here, 'dev' configuration is master).
They are *inherited* by other configurations.

1. Properties with different values per environment (here `dags_bucket`) 
are defined explicitly in each configuration.

Test it:

```python
print(deployment_config)
```

final properties:

```text
dev config:
{   'dags_bucket': 'europe-west1-my-1234-bucket',
    'docker_repository': 'eu.gcr.io/my-shared-docker-project-id/my-analytics',
    'docker_repository_project': 'my-shared-docker-project-id',
    'gcp_project_id': 'dev-project-id',
    'vault_endpoint': 'https://example.com/vault'}
prod config:
{   'dags_bucket': 'europe-west1-my-4321-bucket',
    'docker_repository': 'eu.gcr.io/my-shared-docker-project-id/my-analytics',
    'docker_repository_project': 'my-shared-docker-project-id',
    'gcp_project_id': 'prod-project-id',
    'vault_endpoint': 'https://example.com/vault'}
```

### String interpolation

String properties are interpolated using values from other properties.
Thanks to that, your `Config` can be super concise and smart.
For example, the `docker_repository` property is resolved from:
 
```python
'docker_repository_project':  'my-shared-docker-project-id',
'docker_repository': 'eu.gcr.io/{docker_repository_project}/my-analytics'
```

to

```text
'docker_repository': 'eu.gcr.io/my-shared-docker-project-id/my-analytics'
```


Interpolation is **contextual**, meaning that, it is aware of a current environment. For example:

```python
config = Config(name='dev',
                properties={
                    'offers': 'fake_offers',
                    'transactions': '{offers}_transactions'
                }).add_configuration(
                name='prod',
                properties={
                   'offers': 'real_offers'
                })

print(config)
```  

final properties:

```text
dev config:
{'offers': 'fake_offers', 'transactions': 'fake_offers_transactions'}
prod config:
{'offers': 'real_offers', 'transactions': 'real_offers_transactions'}

```

There is a **special placeholder**: `env` for properties containing environment name. For example,
the `gcp_project_id` property is resolved from:

```python
'gcp_project_id': '{env}-project-id'
```

to `dev-project-id` on `dev` and to `prod-project-id` on `prod`.

### Master configuration

In a `Config` object you can define a master configuration. 
Any property defined in the master configuration is *inherited* by other configurations.  

By default, the configuration defined in the `Config` init method is the master one:


```python
config = Config(name='dev',
                properties={
                   'my_project': 'my_value'
                }).add_configuration(
                name='prod',
                properties={})

print(config)
```

output:

```text
dev config:
{'my_project': 'my_value'}
prod config:
{'my_project': 'my_value'}
```

You can disable properties inheritance by setting the `is_master` flag to `False`:

```python
config = Config(name='dev',
                is_master=False,
                properties={
                   'my_project': 'my_value'
                }).add_configuration(
                name='prod',
                properties={})

print(config)
```

output:

```text
dev config:
{'my_project': 'my_value'}
prod config:
{}               
```                

### Default configuration

A default configuration is used when no environment name is given. 
By default, the configuration defined in the `Config` init method is the default one.
It is chosen while resolving properties, when `env_name` is `None`. For example:


```python
config = Config(name='dev',
                properties={
                   'my_project': 'I_am_{env}'
                }).add_configuration(
                name='prod',
                properties={})

print(config.pretty_print())
print(config.pretty_print('dev'))

```

output:

```text
dev config:
{'my_project': 'I_am_dev'}
dev config:
{'my_project': 'I_am_dev'}
```

You can change the roles by setting the `is_default` flag:

```python
config = Config(name='dev',
                is_default=False,
                properties={
                   'my_project': 'I_am_{env}'
                }).add_configuration(
                name='prod',
                is_default=True,
                properties={})

print(config.pretty_print())
print(config.pretty_print('dev'))

```

output:

```text
prod config:
{'my_project': 'I_am_prod'}
dev config:
{'my_project': 'I_am_dev'}
```

### Operating System environment variables support

**Secrets** shouldn't be stored in source code, but still, you need them in your configuration.
Typically, they are stored safely on CI/CD servers and they are 
passed around as Operating System environment variables.

`Config` object supports that approach. When a property is not defined explicitly in Python,
it is resolved from an OS environment variable. For example:


```python
import os
from bigflow import Config

os.environ['bf_my_secret'] = '123456'

config = Config(name='dev',
                properties={
                   'my_project': 'I_am_{env}'
                })

print(config)
print ('my_secret:', config.resolve_property('my_secret', 'dev'))
```

output:

```text
dev config:
{'my_project': 'I_am_dev'}
my_secret: 123456
```

There are two important aspects here.
**First**, by default, OS environment variable names
must be prefixed with `bf_`. You can change this prefix by setting
the `environment_variables_prefix` parameter in the `Config` init method.

**Second**, since secret properties don't exist in Python code
they are resolved always lazily and only by name, using the `Config.resolve_property()` function.

More interestingly, you can even resolve a current configuration name from OS environment:

```python
import os
from bigflow import Config

config = Config(name='dev',
                properties={
                   'my_project': 'I_am_{env}'
                }).add_configuration(
                name='prod',
                properties={})

<<<<<<< HEAD
os.environ['bf_env'] = 'prod'
config.pretty_print('')
os.environ['bf_env'] = 'dev'
config.pretty_print('')
=======
os.environ['bgq_env'] = 'prod'
print(config.pretty_print(''))
os.environ['bgq_env'] = 'dev'
print(config.pretty_print(''))
>>>>>>> 8bd7602e
```

output:

```text
prod config:
{'my_project': 'I_am_prod'}
dev config:
{'my_project': 'I_am_dev'}
```
 
## Dataset Config

`DatasetConfig` is a convenient extension to `Config` designed for workflows which use `DatasetManager`
to call Big Query SQL. 

`DatasetConfig` defines four properties that are required by `DatasetManager`:

* `project_id` &mdash; GCP project Id of an internal dataset.
* `dataset_name` &mdash; Internal dataset name.
* `internal_tables` &mdash; List of table names in an internal dataset. 
  Fully qualified names of internal tables are resolved to `{project_id}.{dataset_name}.{table_name}`.  
* `external_tables` &mdash; Dict that defines aliases for external table names.
  Fully qualified names of those tables have to be declared explicitly.

The distinction between internal and external tables shouldn't be treated too seriously.
Internal means `mine`. External means any other. It's just a naming convention.

For example:

```python
from bigflow import DatasetConfig

INTERNAL_TABLES = ['quality_metric']

EXTERNAL_TABLES = {
    'offer_ctr': 'not-my-project.offer_scorer.offer_ctr_long_name',
    'box_ctr': 'other-project.box_scorer.box_ctr'
}

dataset_config = DatasetConfig(env='dev',
                               project_id='my-project-dev',
                               dataset_name='scorer',
                               internal_tables=INTERNAL_TABLES,
                               external_tables=EXTERNAL_TABLES
                               )\
            .add_configuration('prod',
                               project_id='my-project-prod')
``` 
  
Having that, a `DatasetManager` instance can be easily created:

```python
dataset_manager = dataset_config.create_dataset_manager()
``` 

Then, you can use short table names in SQL, `DatasetManager` resolves them to fully qualified names.

For example, in this SQL, a short name of an internal table: 

```python
dataset_manager.collect('select * from {quality_metric}')
```

is resolved to `my-project-dev.scorer.quality_metric`.

In this SQL, an alias of an external table: 

```python
dataset_manager.collect('select * from {offer_ctr}')
```

is resolved to `not-my-project.offer_scorer.offer_ctr_long_name`.<|MERGE_RESOLUTION|>--- conflicted
+++ resolved
@@ -276,17 +276,10 @@
                 name='prod',
                 properties={})
 
-<<<<<<< HEAD
 os.environ['bf_env'] = 'prod'
-config.pretty_print('')
+print(config.pretty_print(''))
 os.environ['bf_env'] = 'dev'
-config.pretty_print('')
-=======
-os.environ['bgq_env'] = 'prod'
 print(config.pretty_print(''))
-os.environ['bgq_env'] = 'dev'
-print(config.pretty_print(''))
->>>>>>> 8bd7602e
 ```
 
 output:
